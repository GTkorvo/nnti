--- conflicted
+++ resolved
@@ -662,36 +662,6 @@
   }
 }
 
-
-#if 0
-// KDDKDD 3/26/13  This function is defined but not used,
-// KDDKDD          causing compiler warning, so I am commenting it out.
-/*! \brief Function returning the available thread number by the processor.
- *
- */
-/*
-int pqJagged_getNumThreads(){
-  int numThreads = 1;
-
-
-#ifdef HAVE_ZOLTAN2_OMP
-#pragma omp parallel shared(numThreads)
-  {
-    numThreads = omp_get_num_threads();
-  }
-
-#endif
-
-
-  return numThreads;
-
-}
-<<<<<<< HEAD
-*/
-=======
-#endif
-
->>>>>>> d5d6965d
 
 /*! \brief Function to determine the local minimum and maximum coordinate, and local total weight
  * in the given set of local points.
