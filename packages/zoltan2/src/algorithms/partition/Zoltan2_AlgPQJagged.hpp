--- conflicted
+++ resolved
@@ -121,17 +121,6 @@
     }
   }
 };
-<<<<<<< HEAD
-  
-=======
-
-
-
-
-
-
-
->>>>>>> 50304716
 
 template <typename Ordinal, typename T>
 class PQJaggedCombinedMinMaxTotalReductionOp  : public ValueTypeReductionOp<Ordinal,T>
@@ -1237,12 +1226,8 @@
       for (partId_t i = 0; i < noCuts; ++i){
         //cout << "gw:" << globalCutWeights[i] << endl;
         if(globalCutWeights[i] > 0) {
-<<<<<<< HEAD
           double expected = targetPartWeightRatios[i];
           scalar_t ew = globalTotalWeight * expected;
-=======
-          scalar_t ew = globalTotalWeight * targetPartWeightRatios[i];
->>>>>>> 50304716
           scalar_t expectedWeightOnLine = ew - globalPartWeights[i * 2];
           scalar_t myWeightOnLine = localCutWeights[i];
           scalar_t weightOnLineBefore = globalCutWeights[i];
@@ -1477,12 +1462,8 @@
              */
             bool _break = false;
             if(j < noCuts - 1){
-<<<<<<< HEAD
               scalar_t distance = coord - cutCoordinates_tmp[j + 1];
               /*
-=======
-              distance = coord - cutCoordinates_tmp[j + 1];
->>>>>>> 50304716
               if(distance > _EPSILON){
                 if (myRightClosest[j + 1] > distance){
                   myRightClosest[j + 1] = distance;
@@ -2428,14 +2409,7 @@
 #endif
       for (partId_t i = 0; i < noCuts; ++i){
         float r = actual_ratios[i];
-<<<<<<< HEAD
-        
-        
         //cout << "real i:" << i << " :" << r << " " << " c:" << cutCoordinates[i]<< endl;
-=======
-
-        //cout << "real i:" << i << " :" << r << " " << endl;
->>>>>>> 50304716
         scalar_t leftWeight = r * (localPartWeights[i * 2 + 1] - localPartWeights[i * 2]);
         for(int ii = 0; ii < noThreads; ++ii){
           if(leftWeight > _EPSILON){
@@ -2464,23 +2438,12 @@
           myRatios[i] = int ((myRatios[i] + LEAST_SIGNIFICANCE) * SIGNIFICANCE_MUL) / scalar_t(SIGNIFICANCE_MUL);
         }
       }
-<<<<<<< HEAD
-      
       /*
-=======
-      /*
-
->>>>>>> 50304716
+
       for (partId_t i = 0; i < noCuts; ++i){
         cout << "r i:" << i << " :" <<  myRatios[i] << " " << endl;
       }
        */
-<<<<<<< HEAD
-       
-       
-=======
-
->>>>>>> 50304716
     }
 
     for(partId_t ii = 0; ii < partNo; ++ii){
@@ -2499,7 +2462,6 @@
         partId_t p = pp / 2;
         scalar_t cut = cutCoordinates[p];
         if(pp % 2 == 1){
-<<<<<<< HEAD
           
           //cout << "on p:" << p << endl;
           partId_t pp2 = p - 1;
@@ -2509,9 +2471,6 @@
           p = pp2 + 1;
           
           //cout << "on: " << pp << ":" << p << " cut:" << p << " myRatios[p]:" << myRatios[p]<<endl;
-=======
-          //cout << "on: " << pp << ":" << p << " cut:" << p << endl;
->>>>>>> 50304716
 
           if(allowNonRectelinearPart && myRatios[p] > _EPSILON * EPS_SCALE){
             //cout << "p:" << p << endl;
@@ -2565,17 +2524,12 @@
         partIds[i] = p;
       }
     }
-<<<<<<< HEAD
     /*
     for (int i = 0; i < noCuts + 1; ++i){
       cout << "myPartPointCounts[" << i << "]:" << myPartPointCounts[i] << endl;
     }
      */
     
-=======
-
-
->>>>>>> 50304716
 
 #ifdef HAVE_ZOLTAN2_OMP
 #pragma omp for
