/*------------------------------------------------------------------------*/
/*                 Copyright 2010 Sandia Corporation.                     */
/*  Under terms of Contract DE-AC04-94AL85000, there is a non-exclusive   */
/*  license for use of this work by or on behalf of the U.S. Government.  */
/*  Export of this program may require a license from the                 */
/*  United States Government.                                             */
/*------------------------------------------------------------------------*/

#include <cstdlib>
#include <cstring>
#include <iostream>
#include <utility>
#include <mpi.h>

#include <stk_percept/fixtures/Fixture.hpp>
#include <stk_percept/RunEnvironment.hpp>
#include <stk_util/unit_test_support/stk_utest_macros.hpp>
#include <stk_util/parallel/Parallel.hpp>

#include <stk_percept/pyencore.h>

<<<<<<< HEAD
#if !PY_PERCEPT && !defined(__PGI)
=======
#if !PY_PERCEPT 
>>>>>>> 870966f6
STKUNIT_MAIN(argc, argv)
#else
  int main() {return 0;}
#endif<|MERGE_RESOLUTION|>--- conflicted
+++ resolved
@@ -19,11 +19,7 @@
 
 #include <stk_percept/pyencore.h>
 
-<<<<<<< HEAD
-#if !PY_PERCEPT && !defined(__PGI)
-=======
 #if !PY_PERCEPT 
->>>>>>> 870966f6
 STKUNIT_MAIN(argc, argv)
 #else
   int main() {return 0;}
