--- conflicted
+++ resolved
@@ -416,11 +416,7 @@
 
   ierr = Zoltan_Postprocess_Graph (zz, l_gids, l_lids, &gr, NULL, NULL, NULL, &ord, NULL);
 
-<<<<<<< HEAD
-  /* KDD WILL BE FREED IN Zoltan_Third_Exit ZOLTAN_FREE(&l_gids); */
-=======
   ZOLTAN_FREE(&l_gids);
->>>>>>> 9e5f7fe1
   ZOLTAN_FREE(&l_lids);
 
   /* Get a time here */
@@ -770,12 +766,8 @@
   }
 
   Zoltan_Third_Exit(&gr, NULL, &prt, &vsp, NULL, NULL);
-<<<<<<< HEAD
-  /* KDD ALREADY FREED BY Zoltan_Third_Exit ZOLTAN_FREE(&global_ids); */
-=======
 
   ZOLTAN_FREE(&global_ids);
->>>>>>> 9e5f7fe1
   ZOLTAN_FREE(&local_ids);
 
   ZOLTAN_TRACE_EXIT(zz, yo);
