// @HEADER
// ***********************************************************************
//
//          Tpetra: Templated Linear Algebra Services Package
//                 Copyright (2008) Sandia Corporation
//
// Under the terms of Contract DE-AC04-94AL85000 with Sandia Corporation,
// the U.S. Government retains certain rights in this software.
//
// Redistribution and use in source and binary forms, with or without
// modification, are permitted provided that the following conditions are
// met:
//
// 1. Redistributions of source code must retain the above copyright
// notice, this list of conditions and the following disclaimer.
//
// 2. Redistributions in binary form must reproduce the above copyright
// notice, this list of conditions and the following disclaimer in the
// documentation and/or other materials provided with the distribution.
//
// 3. Neither the name of the Corporation nor the names of the
// contributors may be used to endorse or promote products derived from
// this software without specific prior written permission.
//
// THIS SOFTWARE IS PROVIDED BY SANDIA CORPORATION "AS IS" AND ANY
// EXPRESS OR IMPLIED WARRANTIES, INCLUDING, BUT NOT LIMITED TO, THE
// IMPLIED WARRANTIES OF MERCHANTABILITY AND FITNESS FOR A PARTICULAR
// PURPOSE ARE DISCLAIMED. IN NO EVENT SHALL SANDIA CORPORATION OR THE
// CONTRIBUTORS BE LIABLE FOR ANY DIRECT, INDIRECT, INCIDENTAL, SPECIAL,
// EXEMPLARY, OR CONSEQUENTIAL DAMAGES (INCLUDING, BUT NOT LIMITED TO,
// PROCUREMENT OF SUBSTITUTE GOODS OR SERVICES; LOSS OF USE, DATA, OR
// PROFITS; OR BUSINESS INTERRUPTION) HOWEVER CAUSED AND ON ANY THEORY OF
// LIABILITY, WHETHER IN CONTRACT, STRICT LIABILITY, OR TORT (INCLUDING
// NEGLIGENCE OR OTHERWISE) ARISING IN ANY WAY OUT OF THE USE OF THIS
// SOFTWARE, EVEN IF ADVISED OF THE POSSIBILITY OF SUCH DAMAGE.
//
// Questions? Contact Michael A. Heroux (maherou@sandia.gov)
//
// ************************************************************************
// @HEADER

#ifndef TPETRA_CRSGRAPH_DECL_HPP
#define TPETRA_CRSGRAPH_DECL_HPP

#include <Teuchos_Describable.hpp>
#include <Teuchos_CompileTimeAssert.hpp>

#include <Kokkos_DefaultNode.hpp>
#include <Kokkos_DefaultKernels.hpp>

#include "Tpetra_ConfigDefs.hpp"
#include "Tpetra_RowGraph.hpp"
#include "Tpetra_DistObject.hpp"
#include "Tpetra_Util.hpp"

namespace Tpetra {

#ifndef DOXYGEN_SHOULD_SKIP_THIS
  // forward declaration
  template <class S, class LO, class GO, class N, class SpMatOps>
  class CrsMatrix;
#endif

  struct RowInfo {
    size_t localRow;
    size_t allocSize;
    size_t numEntries;
    size_t offset1D;
  };

  enum ELocalGlobal {
    LocalIndices,
    GlobalIndices
  };

  /** \class CrsGraph
   * \brief A distributed graph accessed by rows (adjacency lists) and stored sparsely.

   \tparam LocalOrdinal The type of local indices.  Same as the \c
     LocalOrdinal template parameter of \c Map objects used by this
     matrix.  (In Epetra, this is just \c int.)  The default type is
     \c int, which should suffice for most users.  This type must be
     big enough to store the local (per process) number of rows or
     columns.

   \tparam GlobalOrdinal The type of global indices.  Same as the \c
     GlobalOrdinal template parameter of \c Map objects used by this
     matrix.  (In Epetra, this is just \c int.  One advantage of
     Tpetra over Epetra is that you can use a 64-bit integer type here
     if you want to solve big problems.)  The default type is
     <tt>LocalOrdinal</tt>.  This type must be big enough to store the
     global (over all processes in the communicator) number of rows or
     columns.

   \tparam Node A class implementing on-node shared-memory parallel
     operations.  It must implement the
     \ref kokkos_node_api "Kokkos Node API."
     The default \c Node type should suffice for most users.
     The actual default type depends on your Trilinos build options.

   \tparam LocalMatOps Type implementing local sparse
     matrix-(multi)vector multiply and local sparse triangular solve.
     It must implement the \ref kokkos_crs_ops "Kokkos CRS Ops API."
     The default \c LocalMatOps type should suffice for most users.
     The actual default type depends on your Trilinos build options.

   This class implements a distributed-memory parallel sparse graph.
   It provides access by rows to the elements of the graph, as if the
   local data were stored in compressed sparse row format (adjacency
   lists, in graph terms).  (Implementations are <i>not</i> required
   to store the data in this way internally.)  This class has an
   interface like that of \c Epetra_CrsGraph, but also allows
   insertion of data into nonowned rows, much like \c
   Epetra_FECrsGraph.

   \section Tpetra_CrsGraph_prereq Prerequisites

   Before reading the rest of this documentation, it helps to know
   something about the Teuchos memory management classes, in
   particular Teuchos::RCP, Teuchos::ArrayRCP, and Teuchos::ArrayView.
   You should also know a little bit about MPI (the Message Passing
   Interface for distributed-memory programming).  You won't have to
   use MPI directly to use CrsGraph, but it helps to be familiar with
   the general idea of distributed storage of data over a
   communicator.  Finally, you should read the documentation of Map.

   \section Tpetra_CrsMatrix_local_vs_global Local vs. global indices and nonlocal insertion

   Graph entries can be added using either local or global coordinates
   for the indices. The accessors isGloballyIndexed() and
   isLocallyIndexed() indicate whether the indices are currently
   stored as global or local indices. Many of the class methods are
   divided into global and local versions, which differ only in
   whether they accept/return indices in the global or local
   coordinate space. Some of these methods may only be used if the
   graph coordinates are in the appropriate coordinates.  For example,
   getGlobalRowView() returns a View to the indices in global
   coordinates; if the indices are not in global coordinates, then no
   such View can be created.

   The global/local distinction does distinguish between operation on
   the global/local graph. Almost all methods operate on the local
   graph, i.e., the rows of the graph associated with the local node,
   per the distribution specified by the row map. Access to non-local
   rows requires performing an explicit communication via the
   import/export capabilities of the CrsGraph object; see
   DistObject. However, the method insertGlobalIndices() is an
   exception to this rule, as non-local rows are allowed to be added
   via the local graph. These rows are stored in the local graph and
   communicated to the appropriate node on the next call to
   globalAssemble() or fillComplete() (the latter calls the former).
   */
  template <class LocalOrdinal,
            class GlobalOrdinal = LocalOrdinal,
            class Node = Kokkos::DefaultNode::DefaultNodeType,
            class LocalMatOps = typename Kokkos::DefaultKernels<void,LocalOrdinal,Node>::SparseOps >
  class CrsGraph :
    public RowGraph<LocalOrdinal,GlobalOrdinal,Node>,
    public DistObject<GlobalOrdinal,LocalOrdinal,GlobalOrdinal,Node>,
    public Teuchos::ParameterListAcceptorDefaultBase
  {
    template <class S, class LO, class GO, class N, class SpMatOps>
    friend class CrsMatrix;

  public:
    typedef LocalOrdinal                         local_ordinal_type;
    typedef GlobalOrdinal                        global_ordinal_type;
    typedef Node                                 node_type;
    typedef Map<LocalOrdinal,GlobalOrdinal,Node> map_type;

    //! @name Constructor/Destructor Methods
    //@{

    /// \brief Constructor specifying fixed number of entries for each row.
    ///
    /// \param rowMap [in] Distribution of rows of the graph.
    ///
    /// \param maxNumEntriesPerRow [in] Maximum number of graph
    ///   entries per row.  If pftype==DynamicProfile, this is only a
    ///   hint, and you can set this to zero without affecting
    ///   correctness.  If pftype==StaticProfile, this sets the amount
    ///   of storage allocated, and you cannot exceed this number of
    ///   entries in any row.
    ///
    /// \param pftype [in] Whether to allocate storage dynamically
    ///   (DynamicProfile) or statically (StaticProfile).
    ///
    /// \param params [in/out] Optional list of parameters.  If not
    ///   null, any missing parameters will be filled in with their
    ///   default values.
    CrsGraph (const RCP<const map_type>& rowMap,
              size_t maxNumEntriesPerRow,
              ProfileType pftype = DynamicProfile,
              const RCP<ParameterList>& params = null);

    /// \brief Constructor specifying (possibly different) number of entries in each row.
    ///
    /// \param rowMap [in] Distribution of rows of the graph.
    ///
    /// \param NumEntriesPerRowToAlloc [in] Maximum number of graph
    ///   entries to allocate for each row.  If
    ///   pftype==DynamicProfile, this is only a hint.  If
    ///   pftype==StaticProfile, this sets the amount of storage
    ///   allocated, and you cannot exceed the allocated number of
    ///   entries for any row.
    ///
    /// \param pftype [in] Whether to allocate storage dynamically
    ///   (DynamicProfile) or statically (StaticProfile).
    ///
    /// \param params [in/out] Optional list of parameters.  If not
    ///   null, any missing parameters will be filled in with their
    ///   default values.
    CrsGraph (const RCP<const Map<LocalOrdinal,GlobalOrdinal,Node> >& rowMap,
              const ArrayRCP<const size_t>& NumEntriesPerRowToAlloc,
              ProfileType pftype = DynamicProfile,
              const RCP<ParameterList>& params = null);

    /// \brief Constructor specifying column Map and fixed number of entries for each row.
    ///
    /// The column Map will be used to filter any graph indices
    /// inserted using insertLocalIndices() or insertGlobalIndices().
    ///
    /// \param rowMap [in] Distribution of rows of the graph.
    ///
    /// \param colMap [in] Distribution of columns of the graph.
    ///
    /// \param maxNumEntriesPerRow [in] Maximum number of graph
    ///   entries per row.  If pftype==DynamicProfile, this is only a
    ///   hint, and you can set this to zero without affecting
    ///   correctness.  If pftype==StaticProfile, this sets the amount
    ///   of storage allocated, and you cannot exceed this number of
    ///   entries in any row.
    ///
    /// \param pftype [in] Whether to allocate storage dynamically
    ///   (DynamicProfile) or statically (StaticProfile).
    ///
    /// \param params [in/out] Optional list of parameters.  If not
    ///   null, any missing parameters will be filled in with their
    ///   default values.
    CrsGraph (const RCP<const Map<LocalOrdinal,GlobalOrdinal,Node> >& rowMap,
              const RCP<const Map<LocalOrdinal,GlobalOrdinal,Node> >& colMap,
              size_t maxNumEntriesPerRow,
              ProfileType pftype = DynamicProfile,
              const RCP<ParameterList>& params = null);

    /// \brief Constructor specifying column Map and number of entries in each row.
    ///
    /// The column Map will be used to filter any graph indices
    /// inserted using insertLocalIndices() or insertGlobalIndices().
    ///
    /// \param rowMap [in] Distribution of rows of the graph.
    ///
    /// \param colMap [in] Distribution of columns of the graph.
    ///
    /// \param NumEntriesPerRowToAlloc [in] Maximum number of graph
    ///   entries to allocate for each row.  If
    ///   pftype==DynamicProfile, this is only a hint.  If
    ///   pftype==StaticProfile, this sets the amount of storage
    ///   allocated, and you cannot exceed the allocated number of
    ///   entries for any row.
    ///
    /// \param pftype [in] Whether to allocate storage dynamically
    ///   (DynamicProfile) or statically (StaticProfile).
    ///
    /// \param params [in/out] Optional list of parameters.  If not
    ///   null, any missing parameters will be filled in with their
    ///   default values.
    CrsGraph (const RCP<const Map<LocalOrdinal,GlobalOrdinal,Node> >& rowMap,
              const RCP<const Map<LocalOrdinal,GlobalOrdinal,Node> >& colMap,
              const ArrayRCP<const size_t> &NumEntriesPerRowToAlloc,
              ProfileType pftype = DynamicProfile,
              const RCP<ParameterList>& params = null);

    //! Destructor.
    virtual ~CrsGraph();

    //@}

    //! @name Implementation of Teuchos::ParameterListAcceptor
    //@{

    //! Set the given list of parameters (must be nonnull).
    void setParameterList (const RCP<ParameterList>& params);

    //! Default parameter list suitable for validation.
    RCP<const ParameterList> getValidParameters () const;

    //@}

      //! @name Insertion/Removal Methods
      //@{

      //! Insert graph indices, using global IDs.
      /** All index values must be in the global space.
          \pre \c globalRow exists as an ID in the global row map
          \pre <tt>isLocallyIndexed() == false</tt>
          \pre <tt>isStorageOptimized() == false</tt>

          \post <tt>indicesAreAllocated() == true</tt>
          \post <tt>isGloballyIndexed() == true</tt>

          \note If \c globalRow does not belong to the graph on this node, then it will be communicated to the appropriate node when globalAssemble() is called (which will, at the latest, occur during the next call to fillComplete().) Otherwise, the entries will be inserted in the local graph.
          \note If the graph row already contains entries at the indices corresponding to values in \c indices, then the redundant indices will be eliminated; this may happen at insertion or during the next call to fillComplete().
        */
      void insertGlobalIndices(GlobalOrdinal globalRow, const ArrayView<const GlobalOrdinal> &indices);

      //! Insert graph indices, using local IDs.
      /**
          \pre \c localRow is a local row belonging to the graph on this node
          \pre <tt>isGloballyIndexed() == false</tt>
          \pre <tt>isStorageOptimized() == false</tt>
          \pre <tt>hasColMap() == true</tt>

          \post <tt>indicesAreAllocated() == true</tt>
          \post <tt>isLocallyIndexed() == true</tt>

          \note If the graph row already contains entries at the indices corresponding to values in \c indices, then the redundant indices will be eliminated; this may happen at insertion or during the next call to fillComplete().
        */
      void insertLocalIndices(LocalOrdinal localRow, const ArrayView<const LocalOrdinal> &indices);

      //! Remove all graph indices from the specified local row.
      /**
          \pre \c localRow is a local row of this graph.
          \pre <tt>isGloballyIndexed() == false</tt>
          \pre <tt>isStorageOptimized() == false</tt>

          \post <tt>getNumEntriesInLocalRow(localRow) == 0</tt>
          \post <tt>indicesAreAllocated() == true</tt>
          \post <tt>isLocallyIndexed() == true</tt>
        */
      void removeLocalIndices(LocalOrdinal localRow);

      //@}

      //! @name Transformational Methods
      /**
          Each of the methods in this group is a global collective. It is
          necessary to call these mehtods on all nodes participating in the
          communicator associated with this graph.
        */
      //@{

      //! \brief Communicate non-local contributions to other nodes.
      void globalAssemble();

      /*! Resume fill operations.
          After calling fillComplete(), resumeFill() must be called before initiating any changes to the graph.

          resumeFill() may be called repeatedly.

          \post  <tt>isFillActive() == true<tt>
          \post  <tt>isFillComplete() == false<tt>
       */
      void resumeFill(const RCP<ParameterList> &params = null);

      /*! \brief Signal that data entry is complete, specifying domain and range maps.

          Off-node indices are distributed (via globalAssemble()), indices are sorted, redundant indices are eliminated, and global indices are transformed to local indices.

          \pre  <tt>isFillActive() == true<tt>
          \pre <tt>isFillComplete()() == false<tt>

          \post <tt>isFillActive() == false<tt>
          \post <tt>isFillComplete() == true<tt>
          \post if <tt>os == DoOptimizeStorage<tt>, then <tt>isStorageOptimized() == true</tt>. See isStorageOptimized() for consequences.
       */
      void fillComplete(const RCP<const Map<LocalOrdinal,GlobalOrdinal,Node> > &domainMap, const RCP<const Map<LocalOrdinal,GlobalOrdinal,Node> > &rangeMap, const RCP<ParameterList> &params = null);

      /*! \brief Signal that data entry is complete.

          Off-node entries are distributed (via globalAssemble()), repeated entries are summed, and global indices are transformed to local indices.

          \note This method calls fillComplete( getRowMap(), getRowMap(), os ).

          \pre  <tt>isFillActive() == true<tt>
          \pre <tt>isFillComplete()() == false<tt>

          \post <tt>isFillActive() == false<tt>
          \post <tt>isFillComplete() == true<tt>
          \post if <tt>os == DoOptimizeStorage<tt>, then <tt>isStorageOptimized() == true</tt>. See isStorageOptimized() for consequences.
       */
      void fillComplete(const RCP<ParameterList> &params = null);

      //@}

      //! @name Methods implementing RowGraph.
      //@{

      //! Returns the communicator.
      const RCP<const Comm<int> > & getComm() const;

      //! Returns the underlying node.
      RCP<Node> getNode() const;

      //! Returns the Map that describes the row distribution in this graph.
      const RCP<const Map<LocalOrdinal,GlobalOrdinal,Node> > & getRowMap() const;

      //! \brief Returns the Map that describes the column distribution in this graph.
      const RCP<const Map<LocalOrdinal,GlobalOrdinal,Node> > & getColMap() const;

      //! Returns the Map associated with the domain of this graph.
      const RCP<const Map<LocalOrdinal,GlobalOrdinal,Node> > & getDomainMap() const;

      //! Returns the Map associated with the domain of this graph.
      const RCP<const Map<LocalOrdinal,GlobalOrdinal,Node> > & getRangeMap() const;

      //! Returns the importer associated with this graph.
      RCP<const Import<LocalOrdinal,GlobalOrdinal,Node> > getImporter() const;

      //! Returns the exporter associated with this graph.
      RCP<const Export<LocalOrdinal,GlobalOrdinal,Node> > getExporter() const;

      //! Returns the number of global rows in the graph.
      /** Undefined if isFillActive().
        */
      global_size_t getGlobalNumRows() const;

      //! \brief Returns the number of global columns in the graph.
      /** Returns the number of entries in the domain map of the matrix.
          Undefined if isFillActive().
        */
      global_size_t getGlobalNumCols() const;

      //! Returns the number of graph rows owned on the calling node.
      size_t getNodeNumRows() const;

      //! Returns the number of columns connected to the locally owned rows of this graph.
      /** Throws std::runtime_error if <tt>hasColMap() == false</tt>
        */
      size_t getNodeNumCols() const;

      //! Returns the index base for global indices for this graph.
      GlobalOrdinal getIndexBase() const;

      //! Returns the global number of entries in the graph.
      /** Undefined if isFillActive().
        */
      global_size_t getGlobalNumEntries() const;

      //! Returns the local number of entries in the graph.
      size_t getNodeNumEntries() const;

      //! \brief Returns the current number of entries on this node in the specified global row.
      /*! Returns OrdinalTraits<size_t>::invalid() if the specified global row does not belong to this graph. */
      size_t getNumEntriesInGlobalRow(GlobalOrdinal globalRow) const;

      //! Returns the current number of entries on this node in the specified local row.
      /*! Returns OrdinalTraits<size_t>::invalid() if the specified local row is not valid for this graph. */
      size_t getNumEntriesInLocalRow(LocalOrdinal localRow) const;

      //! \brief Returns the total number of indices allocated for the graph, across all rows on this node.
      /*! This is the allocation available to the user. Actual allocation may be larger, for example, after
          calling fillComplete(), and thus this does not necessarily reflect the memory consumption of the
          this graph.

          This quantity is computed during the actual allocation. Therefore, if <tt>indicesAreAllocated() == false</tt>,
          this method returns <tt>OrdinalTraits<size_t>::invalid()</tt>.
      */
      size_t getNodeAllocationSize() const;

      //! \brief Returns the current number of allocated entries for this node in the specified global row .
      /** Throws exception std::runtime_error if the specified global row does not belong to this node. */
      size_t getNumAllocatedEntriesInGlobalRow(GlobalOrdinal globalRow) const;

      //! Returns the current number of allocated entries on this node in the specified local row.
      /** Throws exception std::runtime_error if the specified local row is not valid for this node. */
      size_t getNumAllocatedEntriesInLocalRow(LocalOrdinal localRow) const;

      //! \brief Returns the number of global diagonal entries, based on global row/column index comparisons.
      /** Undefined if isFillActive().
        */
      global_size_t getGlobalNumDiags() const;

      //! \brief Returns the number of local diagonal entries, based on global row/column index comparisons.
      /** Undefined if isFillActive().
        */
      size_t getNodeNumDiags() const;

      //! \brief Returns the maximum number of entries across all rows/columns on all nodes.
      /** Undefined if isFillActive().
        */
      size_t getGlobalMaxNumRowEntries() const;

      //! \brief Returns the maximum number of entries across all rows/columns on this node.
      /** Undefined if isFillActive().
        */
      size_t getNodeMaxNumRowEntries() const;

      //! \brief Indicates whether the graph has a well-defined column map.
      bool hasColMap() const;

      //! \brief Indicates whether the graph is lower triangular.
      /** Undefined if isFillActive().
        */
      bool isLowerTriangular() const;

      //! \brief Indicates whether the graph is upper triangular.
      /** Undefined if isFillActive().
        */
      bool isUpperTriangular() const;

      //! \brief If graph indices are in the local range, this function returns true. Otherwise, this function returns false. */
      bool isLocallyIndexed() const;

      //! \brief If graph indices are in the global range, this function returns true. Otherwise, this function returns false. */
      bool isGloballyIndexed() const;

      //! Returns \c true if fillComplete() has been called and the graph is in compute mode.
      bool isFillComplete() const;

      //! Returns \c true if resumeFill() has been called and the graph is in edit mode.
      bool isFillActive() const;

      //! Indicates whether the graph indices in all rows are known to be sorted.
      /** A fill-complete graph is always sorted, as is a newly constructed graph. A graph is sorted immediately after
         calling resumeFill(), but any changes to the graph may result in the sorting status becoming unknown (and therefore, presumed unsorted.)
         */
      bool isSorted() const;

      //! \brief Returns \c true if storage has been optimized.
      /**
        Optimized storage means that the allocation of each row is equal to the
        number of entries. The effect is that a pass through the matrix, i.e.,
        during a mat-vec, requires minimal memory traffic. One limitation of
        optimized storage is that no new indices can be added to the graph.
        */
      bool isStorageOptimized() const;

      //! Returns \c true if the graph was allocated with static data structures.
      ProfileType getProfileType() const;

      //! Extract a list of elements in a specified global row of the graph. Put into pre-allocated storage.
      /*!
        \param LocalRow - (In) Global row number for which indices are desired.
        \param Indices - (Out) Global column indices corresponding to values.
        \param NumIndices - (Out) Number of indices.

         Note: A std::runtime_error exception is thrown indices is not large enough to hold the column indices associated
         with row \c GlobalRow. If \c GlobalRow does not belong to this node, then \c indices is unchanged and \c NumIndices is
         returned as OrdinalTraits<size_t>::invalid().
       */
      void getGlobalRowCopy(GlobalOrdinal GlobalRow,
                            const ArrayView<GlobalOrdinal> &Indices,
                            size_t &NumIndices
                            ) const;

      //! Extract a list of elements in a specified local row of the graph. Put into storage allocated by calling routine.
      /*!
        \param LocalRow - (In) Local row number for which indices are desired.
        \param Indices - (Out) Local column indices corresponding to values.
        \param NumIndices - (Out) Number of indices.

         Note: A std::runtime_error exception is thrown indices is not large enough to hold the column indices associated
         with row \c LocalRow. If \c LocalRow is not valid for this node, then \c indices is unchanged and \c NumIndices is
         returned as OrdinalTraits<size_t>::invalid().

        \pre <tt>isLocallyIndexed()==true</tt> or <tt>hasColMap() == true</tt>
       */
      void getLocalRowCopy(LocalOrdinal LocalRow,
                           const ArrayView<LocalOrdinal> &indices,
                           size_t &NumIndices
                           ) const;

      //! Extract a const, non-persisting view of global indices in a specified row of the graph.
      /*!
        \param GlobalRow - (In) Global row number for which indices are desired.
        \param Indices   - (Out) Global column indices corresponding to values.
        \pre <tt>isLocallyIndexed() == false</tt>
        \post <tt>indices.size() == getNumEntriesInGlobalRow(GlobalRow)</tt>

         Note: If \c GlobalRow does not belong to this node, then \c indices is set to null.
       */
      void getGlobalRowView(GlobalOrdinal GlobalRow, ArrayView<const GlobalOrdinal> &Indices) const;

      //! Extract a const, non-persisting view of local indices in a specified row of the graph.
      /*!
        \param LocalRow - (In) Local row number for which indices are desired.
        \param Indices  - (Out) Global column indices corresponding to values.
        \pre <tt>isGloballyIndexed() == false</tt>
        \post <tt>indices.size() == getNumEntriesInLocalRow(LocalRow)</tt>

         Note: If \c LocalRow does not belong to this node, then \c indices is set to null.
       */
      void getLocalRowView(LocalOrdinal LocalRow, ArrayView<const LocalOrdinal> &indices) const;

      //@}

      //! @name Overridden from Teuchos::Describable
      //@{

      /** \brief Return a simple one-line description of this object. */
      std::string description() const;

      /** \brief Print the object with some verbosity level to an FancyOStream object. */
      void describe(Teuchos::FancyOStream &out, const Teuchos::EVerbosityLevel verbLevel=Teuchos::Describable::verbLevel_default) const;

      //@}

      //! @name Methods implementing Tpetra::DistObject
      //@{

      bool checkSizes(const DistObject<GlobalOrdinal,LocalOrdinal,GlobalOrdinal,Node>& source);

      void copyAndPermute(const DistObject<GlobalOrdinal,LocalOrdinal,GlobalOrdinal,Node> & source,
                          size_t numSameIDs,
                          const ArrayView<const LocalOrdinal> &permuteToLIDs,
                          const ArrayView<const LocalOrdinal> &permuteFromLIDs);

      void packAndPrepare(const DistObject<GlobalOrdinal,LocalOrdinal,GlobalOrdinal,Node> & source,
                          const ArrayView<const LocalOrdinal> &exportLIDs,
                          Array<GlobalOrdinal> &exports,
                          const ArrayView<size_t> & numPacketsPerLID,
                          size_t& constantNumPackets,
                          Distributor &distor);

      void unpackAndCombine(const ArrayView<const LocalOrdinal> &importLIDs,
                            const ArrayView<const GlobalOrdinal> &imports,
                            const ArrayView<size_t> &numPacketsPerLID,
                            size_t constantNumPackets,
                            Distributor &distor,
                            CombineMode CM);
      //@}
      //! \name Advanced methods, at increased risk of deprecation.
      //@{

      //! Get an ArrayRCP of the row-offsets.
      /*!  The returned buffer exists in host-memory. This method may return Teuchos::null
           if "Delete Row Pointers" was \c true on fillComplete().
       */
      ArrayRCP<const size_t> getNodeRowPtrs() const;

      //! Get an ArrayRCP of the packed column-indices.
      /*!  The returned buffer exists in host-memory.
       */
      ArrayRCP<const LocalOrdinal> getNodePackedIndices() const;

      //@}

    private:
      // We forbid copy construction by declaring this method private
      // and not implementing it.
      CrsGraph (const CrsGraph<LocalOrdinal,GlobalOrdinal,Node> &Source);

      // We forbid assignment (operator=) by declaring this method
      // private and not implementing it.
      CrsGraph<LocalOrdinal,GlobalOrdinal,Node>&
      operator= (const CrsGraph<LocalOrdinal,GlobalOrdinal,Node> &rhs);

    protected:
      typedef typename LocalMatOps::template graph<LocalOrdinal,Node>::graph_type local_graph_type;

      // these structs are conveniences, to cut down on the number of
      // arguments to some of the methods below.
      struct SLocalGlobalViews {
        ArrayView<const GlobalOrdinal> ginds;
        ArrayView<const LocalOrdinal>  linds;
      };
      struct SLocalGlobalNCViews {
        ArrayView<GlobalOrdinal>       ginds;
        ArrayView<LocalOrdinal>        linds;
      };
      //
      // Allocation
      //
      bool indicesAreAllocated() const;

      void allocateIndices (ELocalGlobal lg);

      template <class T>
      ArrayRCP<T> allocateValues1D () const;
      template <class T>
      ArrayRCP<ArrayRCP<T> > allocateValues2D () const;

      template <ELocalGlobal lg>
      RowInfo updateAlloc (RowInfo rowinfo, size_t allocSize);
      template <ELocalGlobal lg, class T>
      RowInfo updateAllocAndValues (RowInfo rowinfo, size_t allocSize, ArrayRCP<T> &rowVals);
      //
      // Local versus global indices
      //
      void computeIndexState();
      void makeColMap();
      void makeIndicesLocal();
      void makeImportExport();
      //
      // insert/suminto/replace
      //
      template<ELocalGlobal lg>
      size_t filterIndices (const SLocalGlobalNCViews &inds) const;

      template<ELocalGlobal lg, class T>
      size_t filterIndicesAndValues (const SLocalGlobalNCViews &inds, const ArrayView<T> &vals) const;

      template<ELocalGlobal lg, ELocalGlobal I>
      size_t insertIndices (RowInfo rowInfo, const SLocalGlobalViews &newInds);

      template<ELocalGlobal lg, ELocalGlobal I, class IterO, class IterN>
      void insertIndicesAndValues (RowInfo rowInfo, const SLocalGlobalViews &newInds, IterO rowVals, IterN newVals);

      /// \brief Transform the given values using local or global indices.
      ///
      /// \warning This method is DEPRECATED.  Please use transformLocalValues
      ///   for local indices, and transformGlobalValues for global indices.
      template<ELocalGlobal lg, class IterO, class IterN, class BinaryFunction>
      void TEUCHOS_DEPRECATED
      transformValues (RowInfo rowInfo,
                       const SLocalGlobalViews &inds,
                       IterO rowVals,
                       IterN newVals,
                       BinaryFunction f) const;

      /// \brief Transform the given values using local indices.
      ///
      /// \param rowInfo [in] Information about a given row of the graph.
      ///
      /// \param rowVals [in/out] The values to be transformed.  They
      ///   correspond to the row indicated by rowInfo.
      ///
      /// \param inds [in] The (local) indices in the row, for which
      ///   to transform the corresponding values in rowVals.
      ///
      /// \param newVals [in] Values to use for transforming rowVals.
      ///   It's probably OK for these to alias rowVals.
      ///
      /// \param f [in] A binary function used to transform rowVals.
      ///
      /// This method transforms the values using the expression
      /// \code
      /// newVals[k] = f( rowVals[k], newVals[j] );
      /// \endcode
      /// where k is the local index corresponding to
      /// <tt>inds[j]</tt>.  It ignores elements of \c inds that are
      /// not owned by the calling process.
      template<class Scalar, class BinaryFunction>
      void
      transformLocalValues (RowInfo rowInfo,
                            const Teuchos::ArrayView<Scalar>& rowVals,
                            const Teuchos::ArrayView<const LocalOrdinal>& inds,
                            const Teuchos::ArrayView<const Scalar>& newVals,
                            BinaryFunction f) const;

      /// \brief Transform the given values using global indices.
      ///
      /// \param rowInfo [in] Information about a given row of the graph.
      ///
      /// \param rowVals [in/out] The values to be transformed.  They
      ///   correspond to the row indicated by rowInfo.
      ///
      /// \param inds [in] The (global) indices in the row, for which
      ///   to transform the corresponding values in rowVals.
      ///
      /// \param newVals [in] Values to use for transforming rowVals.
      ///   It's probably OK for these to alias rowVals.
      ///
      /// \param f [in] A binary function used to transform rowVals.
      template<class Scalar, class BinaryFunction>
      void
      transformGlobalValues (RowInfo rowInfo,
                            const Teuchos::ArrayView<Scalar>& rowVals,
                            const Teuchos::ArrayView<const GlobalOrdinal>& inds,
                            const Teuchos::ArrayView<const Scalar>& newVals,
                            BinaryFunction f) const;

      //! \name Methods for sorting and merging column indices.
      //@{

      //! Whether duplicate column indices in each row have been merged.
      bool isMerged () const;

      //! Set indicesAreSorted_ to merged.  (Just set the Boolean.)
      void setSorted (bool sorted);

      //! Set noRedundancies_ to merged.  (Just set the Boolean.)
      void setMerged (bool merged);

      //! Sort the column indices in all the rows.
      void sortAllIndices ();

      //! Sort the column indices in the given row.
      void sortRowIndices (RowInfo rowinfo);

      /// \brief Sort the column indices and their values in the given row.
      ///
      /// \tparam Scalar The type of the values.  When calling this
      ///   method from CrsMatrix, this should be the same as the
      ///   <tt>Scalar</tt> template parameter of CrsMatrix.
      ///
      /// \param rowinfo [in] Result of getRowInfo() for the row.
      ///
      /// \param values [in/out] On input: values for the given row.
      ///   If indices is an array of the column indices in the row,
      ///   then values and indices should have the same number of
      ///   entries, and indices[k] should be the column index
      ///   corresponding to values[k].  On output: the same values,
      ///   but sorted in the same order as the (now sorted) column
      ///   indices in the row.
      template <class Scalar>
      void sortRowIndicesAndValues (RowInfo rowinfo, ArrayView<Scalar> values);

      /// Merge duplicate row indices in all of the rows.
      ///
      /// \pre The graph is locally indexed:
      ///   <tt>isGloballyIndexed() == false</tt>.
      ///
      /// \pre The graph has not already been merged: <tt>isMerged()
      ///   == false</tt>.  That is, this function would normally only
      ///   be called after calling sortIndices().
      void mergeAllIndices ();

      /// Merge duplicate row indices in the given row.
      ///
      /// \pre The graph is not already storage optimized:
      ///   <tt>isStorageOptimized() == false</tt>
      void mergeRowIndices (RowInfo rowinfo);

      template <class Iter, class BinaryFunction>
      void mergeRowIndicesAndValues (RowInfo rowinfo, Iter rowValueIter, BinaryFunction f);

      //@}

      /// Set the domain and range Maps, and invalidate the Import
      /// and/or Export objects if necessary.
      ///
      /// If the domain Map has changed, invalidate the Import object
      /// (if there is one).  Likewise, if the range Map has changed,
      /// invalidate the Export object (if there is one).
      ///
      /// \param domainMap [in] The new domain Map
      /// \param rangeMap [in] The new range Map
      void
      setDomainRangeMaps (const RCP<const Map<LocalOrdinal,GlobalOrdinal,Node> > &domainMap,
                          const RCP<const Map<LocalOrdinal,GlobalOrdinal,Node> > &rangeMap);

      void staticAssertions() const;
      // global consts
      void clearGlobalConstants();
      void computeGlobalConstants();
      // graph data accessors
      RowInfo                         getRowInfo(size_t myRow) const;
      ArrayView<const LocalOrdinal>   getLocalView(RowInfo rowinfo) const;
      ArrayView<LocalOrdinal>         getLocalViewNonConst(RowInfo rowinfo);
      ArrayView<const GlobalOrdinal>  getGlobalView(RowInfo rowinfo) const;
      ArrayView<GlobalOrdinal>        getGlobalViewNonConst(RowInfo rowinfo);

      /// \brief Find the column offset corresponding to the given
      ///   (local) column index.
      ///
      /// The name of this method is a bit misleading.  It does not
      /// actually find the column index.  Instead, it takes a local
      /// column index \c ind, and returns the corresponding offset
      /// into the raw array of column indices (whether that be 1-D or
      /// 2-D storage).
<<<<<<< HEAD
      ///
      /// \param rowinfo [in] Result of getRowInfo() for the given row.
      /// \param ind [in] (Local) column index for which to find the offset.
      size_t findLocalIndex (RowInfo rowinfo, LocalOrdinal ind) const;
=======
      size_t findLocalIndex (RowInfo rowinfo, LocalOrdinal ind, size_t hint = 0) const;
>>>>>>> e3a721e5

      /// Find the column offset corresponding to the given (local)
      /// column index, given a view of the (local) column indices.
      ///
      /// The name of this method is a bit misleading.  It does not
      /// actually find the column index.  Instead, it takes a local
      /// column index \c ind, and returns the corresponding offset
      /// into the raw array of column indices (whether that be 1-D or
      /// 2-D storage).
      ///
      /// It is best to use this method if you plan to call it several
      /// times for the same row, like in transformLocalValues().  In
      /// that case, it amortizes the overhead of calling
      /// getLocalView().
      ///
      /// \param rowinfo [in] Result of getRowInfo() for the given row.
      /// \param ind [in] (Local) column index for which to find the offset.
      /// \param colInds [in] View of all the (local) column indices
      ///   for the given row.
      size_t
      findLocalIndex (RowInfo rowinfo,
                      LocalOrdinal ind,
                      ArrayView<const LocalOrdinal> colInds) const;

      /// \brief Find the column offset corresponding to the given (global) column index.
      ///
      /// The name of this method is a bit misleading.  It does not
      /// actually find the column index.  Instead, it takes a global
      /// column index \c ind, and returns the corresponding offset
      /// into the raw array of column indices (whether that be 1-D or
      /// 2-D storage).
      size_t findGlobalIndex (RowInfo rowinfo, GlobalOrdinal ind, size_t hint = 0) const;

      // local Kokkos objects
      void fillLocalGraph(const RCP<ParameterList> &params);
      const RCP<const local_graph_type> getLocalGraph() const;
      const RCP<local_graph_type> getLocalGraphNonConst();
      // debugging
      void checkInternalState() const;

      //! The Map describing the distribution of rows of the graph.
      RCP<const Map<LocalOrdinal,GlobalOrdinal,Node> > rowMap_;
      //! The Map describing the distribution of columns of the graph.
      RCP<const Map<LocalOrdinal,GlobalOrdinal,Node> > colMap_;
      //! The Map describing the range of the (matrix corresponding to the) graph.
      RCP<const Map<LocalOrdinal,GlobalOrdinal,Node> > rangeMap_;
      //! The Map describing the domain of the (matrix corresponding to the) graph.
      RCP<const Map<LocalOrdinal,GlobalOrdinal,Node> > domainMap_;

      /// \brief The Import from the domain Map to the column Map.
      ///
      /// This gets constructed by fillComplete.  It may be null if
      /// the domain Map and the column Map are the same, since no
      /// Import is necessary in that case for sparse matrix-vector
      /// multiply.
      RCP<Import<LocalOrdinal,GlobalOrdinal,Node> > importer_;

      /// \brief The Export from the row Map to the range Map.
      ///
      /// This gets constructed by fillComplete.  It may be null if
      /// the row Map and the range Map are the same, since no Export
      /// is necessary in that case for sparse matrix-vector multiply.
      RCP<Export<LocalOrdinal,GlobalOrdinal,Node> > exporter_;

      // local data, stored in a Kokkos::CrsGraph. only initialized after fillComplete()
      RCP<local_graph_type> lclGraph_;

      // Local and Global Counts
      // nodeNumEntries_ and nodeNumAllocated_ are required to be always consistent
      // nodeMaxNumEntries_, nodeNumDiags_ and the global quantities are computed during fillComplete() and only valid when isFillComplete()
      global_size_t globalNumEntries_, globalNumDiags_, globalMaxNumRowEntries_;
      size_t          nodeNumEntries_,   nodeNumDiags_,   nodeMaxNumRowEntries_, nodeNumAllocated_;

      //! Whether the graph was allocated with static or dynamic profile.
      ProfileType pftype_;

      // requested allocation sizes; we have to preserve these, because we perform late-allocation
      // number of non-zeros to allocate per row; set to null after they are allocated.
      ArrayRCP<const size_t> numAllocPerRow_;
      // number of non-zeros to allocate for all row; either this or numAllocPerRow_ is used, but not both.
      size_t numAllocForAllRows_;

      // graph indices. before allocation, all are null.
      // after allocation, except during makeIndicesLocal(), one of local or global is null.
      // we will never have 1D and 2D structures being non-null
      // this is host memory
      // 1D == StaticAllocation, 2D == DynamicAllocation
      ////////////////////////////////////////////////////////////////////////////////////////////////////////////////
      //
      // 1D/Static structures
      //
      ////////////////////////////////////////////////////////////////////////////////////////////////////////////////
      //! lclInds1D_ are the indices for all rows
      ArrayRCP< LocalOrdinal>                     lclInds1D_;
      //! gblInds1D_ are the indices for all rows
      ArrayRCP<GlobalOrdinal>                     gblInds1D_;
      // offset to the beg entries of each row. only used for 1D (Static) allocation.
      // i.e., indices for row R are lclInds1D_[i] for i in [b,e) where b = rowPtrs_[R] and e = rowPtrs_[R+1]
      // only the first numRowEntries_[R] of these are valid
      // both of these are null for 2D (Dynamic) allocations
      // rowPtrs_ has length N+1, while numRowEntries_ has length N
      // we may delete this to save memory on fillComplete, if "Delete Row Pointers" is speified
      ArrayRCP<size_t> rowPtrs_;
      ////////////////////////////////////////////////////////////////////////////////////////////////////////////////
      //
      // 2D/Dynamic structures.
      //
      ////////////////////////////////////////////////////////////////////////////////////////////////////////////////
      //! <tt>lclInds2D_[r]</tt> are the indices for row \c r.
      ArrayRCP<ArrayRCP< LocalOrdinal> > lclInds2D_;
      //! <tt>gblInds2D_[r]</tt> are the indices for row \c r.
      ArrayRCP<ArrayRCP<GlobalOrdinal> > gblInds2D_;

      //! The number valid entries in the row.
      // This is deleted after fillCOmplete if "Optimize Storage" is set to \c true
      ArrayRCP<size_t>       numRowEntries_;

      bool indicesAreAllocated_,
           indicesAreLocal_,
           indicesAreGlobal_,
           fillComplete_,
           lowerTriangular_,
           upperTriangular_,
           indicesAreSorted_,
           noRedundancies_,
           haveGlobalConstants_;

      //! Nonlocal data given to insertGlobalValues or sumIntoGlobalValues.
      std::map<GlobalOrdinal, std::deque<GlobalOrdinal> > nonlocals_;

      bool haveRowInfo_;
      inline bool                     hasRowInfo() const {
#ifdef HAVE_TPETRA_DEBUG
        bool actuallyHasRowInfo = true;
        if (indicesAreAllocated() && getProfileType() == StaticProfile && rowPtrs_ == null) actuallyHasRowInfo = false;
        TEUCHOS_TEST_FOR_EXCEPTION(
            actuallyHasRowInfo != haveRowInfo_,
            std::logic_error, "Internal logic error. Please contact Tpetra team."
        )
#endif
        return haveRowInfo_;
      }

    //! Whether this instance's insertGlobalIndices() method has triggered an efficiency warning yet.
    bool insertGlobalIndicesWarnedEfficiency_;
    //! Whether this instance's insertLocalIndices() method has triggered an efficiency warning yet.
    bool insertLocalIndicesWarnedEfficiency_;

  }; // class CrsGraph

} // namespace Tpetra

#endif<|MERGE_RESOLUTION|>--- conflicted
+++ resolved
@@ -850,14 +850,36 @@
       /// column index \c ind, and returns the corresponding offset
       /// into the raw array of column indices (whether that be 1-D or
       /// 2-D storage).
-<<<<<<< HEAD
       ///
       /// \param rowinfo [in] Result of getRowInfo() for the given row.
       /// \param ind [in] (Local) column index for which to find the offset.
-      size_t findLocalIndex (RowInfo rowinfo, LocalOrdinal ind) const;
-=======
-      size_t findLocalIndex (RowInfo rowinfo, LocalOrdinal ind, size_t hint = 0) const;
->>>>>>> e3a721e5
+      /// \param hint [in] Hint for where to find \c ind in the column
+      ///   indices for the given row.  If colInds is the ArrayView of
+      ///   the (local) column indices for the given row, and if
+      ///   <tt>colInds[hint] == ind</tt>, then the hint is correct.
+      ///   The hint is ignored if it is out of range (that is,
+      ///   greater than or equal to the number of entries in the
+      ///   given row).
+      ///
+      /// The hint optimizes for the case of calling this method
+      /// several times with the same row (as it would be in
+      /// transformLocalValues) when several index inputs occur in
+      /// consecutive sequence.  This may occur (for example) when
+      /// there are multiple degrees of freedom per mesh point, and
+      /// users are handling the assignment of degrees of freedom to
+      /// global indices manually (rather than letting BlockMap take
+      /// care of it).  In that case, users might choose to assign the
+      /// degrees of freedom for a mesh point to consecutive global
+      /// indices.  Epetra implements the hint for this reason.
+      ///
+      /// The hint only costs two comparisons (one to check range, and
+      /// the other to see if the hint was correct), and it can save
+      /// searching for the indices (which may take a lot more than
+      /// two comparisons).
+      size_t
+      findLocalIndex (RowInfo rowinfo,
+                      LocalOrdinal ind,
+                      size_t hint = 0) const;
 
       /// Find the column offset corresponding to the given (local)
       /// column index, given a view of the (local) column indices.
